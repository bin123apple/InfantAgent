import re
import copy
import traceback
from infant.config import config
from infant.agent.parser import parse
from infant.config import AgentParams
from infant.llm.llm_api_base import LLM_API_BASED
from infant.llm.llm_oss_base import LLM_OSS_BASED
from infant.computer.computer import Computer
from infant.util.debug import print_messages
from infant.agent.state.state import State, AgentState
from infant.agent.memory.memory import ( 
    Task,
    Finish, 
    Critic,
    Memory, 
    Message, 
    Summarize, 
    TaskFinish, 
    IPythonRun,
    Userrequest,
    Classification, 
    LocalizationFinish,
)
from infant.util.logger import infant_logger as logger
<<<<<<< HEAD
from infant.util.backup_image import backup_image
=======
from infant.util.backup import backup_image
import infant.util.constant as constant
>>>>>>> 9108a72b
from infant.util.special_case_handler import handle_reasoning_repetition, check_accumulated_cost
from infant.prompt.parse_user_input import parse_user_input_prompt
from infant.prompt.reasoning_prompt import reasoning_fake_user_response_prompt
from infant.prompt.tools_prompt import tool_stop, tool_fake_user_response_prompt
from infant.prompt.localization_prompt import (
    localization_fake_user_response_prompt,
    localization_check_dot_prompt,
    localization_check_rectangle_prompt,
)

from infant.prompt.reasoning_prompt import (
    reasoning_task_end_prompt
)

from infant.prompt.execution_prompt import (
    execution_task_end_prompt
)

from infant.agent.memory.retrieve_memory import (
    reasoning_memory_rtve, 
    classification_memory_rtve,
)

from infant.agent.memory.restore_memory import (
    reasoning_memory_to_diag, 
    classification_memory_to_diag, 
    execution_memory_rtve,
    execution_memory_to_diag,
    truncate_output,
)

from infant.helper_functions.visual_helper_functions import localization_visual
from infant.helper_functions.browser_helper_function import localization_browser, convert_web_browse_commands, check_dropdown_options
from infant.agent.memory.file_related_memory import get_diff_patch, git_add_or_not

import asyncio
import logging

logging.basicConfig(level=logging.INFO)
logger = logging.getLogger(__name__)

class Agent:
    def __init__(self, 
                 agent_config: AgentParams, 
                 api_llm: LLM_API_BASED | None = None, 
                 oss_llm: LLM_OSS_BASED | None = None, 
                 computer: Computer | None = None,
        ) -> None:
        """
        Initializes a new instance of the Agent.

        Parameters:
        - llm (LLM): The llm to be used by this agent
        """
        logger.info(f"Initializing Agent with parameters: agent_config: {agent_config}")
        self.llm = api_llm
        self.oss_llm = oss_llm
        self.computer = computer
        self.agent_config = agent_config
        self.state = State()
        self.state_updated_event = asyncio.Event()
        self.agent_id = str(id(self))
        
        # FIXME: Move this to the agent config
        self.parse_request = False
        self.critic_execution = False
        self.summarize_execution = False
        
        # prompts
        self.reasoning_task_end_prompt = reasoning_task_end_prompt
        self.execution_task_end_prompt = execution_task_end_prompt

    async def step(self):
        """
        Execute a single step (turn) of the agent's process asynchronously.
        """
        logger.info("Agent step started.")
        while True:
            try:
                if self.parse_request:
                    await self.usrreq_to_usrreqmty() 
                    
                # CoT reasoning until design a task
                await self.reasoning()
                
                # Determine the task category
                await self.classification()
                
                # Execute the task
                await self.execution()
                
                # critic the task
                if self.critic_execution:
                    await self.critic() 
                        
                # Summarize the task
                if self.summarize_execution: 
                    await self.summarize() 
                
                # upload to git
                git_add_or_not(user_response=True, computer=self.computer)
                await asyncio.sleep(1)
            except Exception as e:
                logger.error(f"Error in agent step: {e}\n{traceback.format_exc()}")
                await self.change_agent_state(new_state=AgentState.ERROR)
            
    async def usrreq_to_usrreqmty(self,) -> Userrequest:
        if isinstance(self.state.memory_list[-1], Userrequest): # FIXME: implement a function to convert the user input to Userrequest class
            messages = await self.parse_user_request() 
            print(f'Messages in usrreq_to_usrreqmty: {messages}')
            resp, mem_blc= self.llm.completion(messages=messages, 
                                               stop=['</mandatory_standards>'])
            if mem_blc:
                self.state.memory_list.extend(mem_blc)
            mandatory_standards = parse(resp)
            if mandatory_standards != 'None':
                self.state.memory_list[-1].mandatory_standards = mandatory_standards
            logger.info(
                f"User Request: {self.state.memory_list[-1]}", 
                extra={
                    'msg_type': 'User_Request',}
            )
                
    async def reasoning(self,) -> Task:
        while not isinstance(self.state.memory_list[-1], (Task, Finish)):
            messages = await self.memory_to_input("reasoning", self.state.memory_list)
            # print_messages(messages, 'reasoning')
            # input("For debugging") # For setting up the first-time user
            resp, mem_blc= self.llm.completion(messages=messages, stop=['</analysis>', '</task>'])
            if mem_blc:
                self.state.memory_list.extend(mem_blc)
            memory = parse(resp) 
            if isinstance(memory, Message):
                self.state.memory_list.append(memory)
                if self.agent_config.fake_response_mode:
                    reasoning_fake_user_response = Message(content=reasoning_fake_user_response_prompt)
                    reasoning_fake_user_response.source = 'user'
                    self.state.memory_list.append(reasoning_fake_user_response)
                else:
                    user_response = await asyncio.get_event_loop().run_in_executor(None, input, "Witing for user input:")
                    user_message = Message(content=user_response)
                    user_message.source = 'user'
                    self.state.memory_list.append(user_message)
            else:
                self.state.memory_list.append(memory)
            await asyncio.sleep(0.3)
        if isinstance(self.state.memory_list[-1], Finish):
            await self.change_agent_state(new_state=AgentState.FINISHED)
            
    async def classification(self,) -> Classification:
        messages = await self.memory_to_input("classification", self.state.memory_list)
        # print(f'Messages in classification: {messages}')
        # resp, mem_blc= self.llm.completion(messages=messages, stop=['</clf_task>'])
        # if mem_blc:
        #     self.state.memory_list.extend(mem_blc)
        # Try all prompts
        resp = '<clf_task>file_edit, code_exec, computer_interaction, web_browse, file_understand</clf_task>'
        memory = parse(resp) 
        self.state.memory_list.append(memory)

    async def execution(self) -> TaskFinish:
        assert isinstance(self.state.memory_list[-1], Classification)
        cmd_set = self.state.memory_list[-1].cmd_set
        # print(f'cmd_set: {cmd_set}')
        interactive_elements = []
        # if the task is web_browse, we only need to execute the web_browse command
        if "web_browse" in cmd_set:
            # cmd_set = {"web_browse"} # in-place change the cmd_set   
            dropdown_dict = None
            
        stop_signals = ['</task_finish>', '</task>', '</execute_ipython>', '</execute_bash>'] # stop signals for the LLM to stop generating
        for cmd in cmd_set:
            if cmd in tool_stop:
                stop_signals.extend(tool_stop[cmd])
        stop_signals = list(set(stop_signals)) # remove duplicates from the stop signals
        
        while not isinstance(self.state.memory_list[-1], TaskFinish):
            messages = await self.memory_to_input("execution", self.state.memory_list, cmd_set = cmd_set)
            # print_messages(messages, 'execution')
            # input("For debugging") # For setting up the first-time user
            resp, mem_blc= self.llm.completion(messages=messages, stop=stop_signals)
            if mem_blc:
                self.state.memory_list.extend(mem_blc)

            memory = parse(resp) 
            if memory.runnable:
                # record the descritpion of the image
                if hasattr(memory, 'code') and memory.code:
                    tmp_code = memory.code
                    
                # localization, convert the image description to coordinate for accurate mouse click
                # For web_browse, we need to try localization_browser first & convert commands to correct format
                if 'web_browse' in cmd_set:  
                    memory, finish_switch, interactive_elements = await localization_browser(self, memory, interactive_elements)
                    if not finish_switch:  
                        memory = await localization_visual(self, memory)
                    memory = convert_web_browse_commands(memory, finish_switch, 
                                                         dropdown_dict, interactive_elements) # convert the commands to correct format
                else:
                    memory = await localization_visual(self, memory) # convert the image description to coordinate for accurate mouse click   
                                               
                method = getattr(self.computer, memory.action)
                result = await method(memory)
                
                # For web_browser, we need to check the dropdown menu
                chk_dropdown_result, dropdown_dict = await check_dropdown_options(self, cmd, interactive_elements)
                result += f'\n{chk_dropdown_result}'    
                    
                memory.result = truncate_output(output = result)
                
                # convert the coordinate back to image description
                if hasattr(memory, 'code') and memory.code:
                    memory.code = tmp_code
                    
                logger.info(f'Execution Result\n{memory.result}', extra={'msg_type': 'Execution Result'})
<<<<<<< HEAD
                backup_image(memory, self.computer.workspace_mount_path)
=======
                backup_image(memory, constant.MOUNT_PATH, backup_dir='/home/lei00126/Backup')
>>>>>>> 9108a72b
                self.state.memory_list.append(memory)
            elif isinstance(memory, Message):
                self.state.memory_list.append(memory)
                execution_fake_user_response = Message(content=tool_fake_user_response_prompt)
                execution_fake_user_response.source = 'user'
                self.state.memory_list.append(execution_fake_user_response)
            else:
                self.state.memory_list.append(memory)
            await asyncio.sleep(0.3)
    
    async def critic(self,) -> bool:
        messages = await self.memory_to_input("critic", self.state.memory_list)
        # print_messages(messages, 'critic')
        resp, mem_blc= self.llm.completion(messages=messages)
        if mem_blc:
            self.state.memory_list.extend(mem_blc)
        critic_result = '<|exit_code=0|>' in resp
        if critic_result:
            memory= Critic(critic_result=critic_result)
        else:
            memory= Critic(critic_result=critic_result, reason=resp)
        memory.source = 'assistant'
        logger.info(memory, extra={'msg_type': 'Critic'})
        self.state.memory_list.append(memory)
        
        # If we delete the summarize, we should add the summary memory after the critic
        if not memory.critic_result:
            summary_memory = Summarize(summary = {})
            summary_memory.summary['reason'] = resp
            summary_memory.source = 'assistant'
            self.state.memory_list.append(summary_memory)
        
    async def summarize(self,) -> Summarize:
        # sum_attempts = 0
        assert isinstance(self.state.memory_list[-1], Critic)
        task_critic_result = self.state.memory_list[-1].critic_result
        reason = self.state.memory_list[-1].reason
        git_diff = get_diff_patch(self.computer)
        messages = await self.memory_to_input(
            "summary_true" if task_critic_result else "summary_false",
            self.state.memory_list,
            git_patch=git_diff,
        )
        # print_messages(messages, 'summarize')
        resp, mem_blc= self.llm.completion(messages=messages, stop=['</key_steps>'])
        if mem_blc:
            self.state.memory_list.extend(mem_blc)
        memory: Summarize = parse(resp)
        memory.summary['git_diff'] = git_diff
        if reason:
            memory.summary['reason'] = reason 
        logger.info(memory, extra={'msg_type': 'Summarize'})
        self.state.memory_list.append(memory)
        # if not isinstance(memory, Summarize):
        #     logger.warning("The summary is NOT a Summarize memory. Retry.")
        #     sum_attempts += 1
        #     if sum_attempts >= self.agent_config.max_sum_retries:
        #         logger.error("Summary Max retries reached. Developer should fix the prompt!")    
        #         await self.change_agent_state(new_state=AgentState.ERROR) 
    
    async def change_agent_state(self, new_state: AgentState):
        logger.info(f"Changing agent state to: {new_state}")
        self.state.agent_state = new_state
        self.state_updated_event.set()
        await asyncio.sleep(1)

    async def monitor_agent_state(self):
        while True:
            await self.state_updated_event.wait()
            self.state_updated_event.clear()
            logger.info(f"Agent state updated to: {self.state.agent_state}")
            #if self.state == "completed":
            #    logger.info("Agent reached 'completed' state, stopping monitor")
            #    break
            if self.state.agent_state in ('finished', 'error', 'awaiting_user_input'):
                break

    async def parse_user_request(self) -> dict:
        """
        Parse the user request into a structured input data format asynchronously.
        """
        memory_block = [self.state.memory_list[-1]]
        input_message = await self.memory_to_input("parse_user_request", memory_block)
        return input_message

    async def memory_to_input(self, case: str, memory_block: list | None = None, *args, **kwargs) -> list[dict]:
        """
        Asynchronously convert the agent's memory to a structured input data format.
        Based on different cases and memory block.

        Args:
        - case (str): The specific case to handle (e.g., reasoning, classification).
        - memory_block (list): A list of Memory objects to process.

        Returns:
        - list[dict]: The structured input data as a list of messages.
        """
        messages = []

        async def process_memory_block(block, processing_fn):
            """
            Helper function to process a memory block asynchronously.
            Ensures the input is a flat list of Memory objects before processing.
            """
            # Flatten nested lists into a single list
            def flatten(nested):
                for item in nested:
                    if isinstance(item, list):
                        yield from flatten(item)
                    else:
                        yield item
            flat_block = list(flatten(block))
            for item in flat_block:
                if not isinstance(item, (Memory, Userrequest)):
                    raise TypeError(f"Invalid item in memory_block: {item}, type: {type(item)}")

            #print(f"Flat block for processing: {flat_block}")
            if asyncio.iscoroutinefunction(processing_fn):
                results = await processing_fn(flat_block)
            else:
                results = processing_fn(flat_block) 
            return results

        if case == "parse_user_request":
            userrequest: Userrequest = memory_block[0]
            question = parse_user_input_prompt.format(user_request=userrequest.text)
            content = [
                    {
                        "type": "text",
                        "text": question
                    }
                ]
            if userrequest.images:
                for image in userrequest.images:
                    content.append({
                        "type": "image_url",
                        "image_url": {
                        "url": image
                        }
                    })
            messages.append({"role": "user", "content": content})

        elif case == "reasoning":
            memory_block = await process_memory_block(memory_block, reasoning_memory_rtve)
            messages = reasoning_memory_to_diag(memory_block, end_prompt=self.reasoning_task_end_prompt, 
                                                mount_path = self.computer.workspace_mount_path)

        elif case == "classification":
            memory_block = await process_memory_block(memory_block, classification_memory_rtve)
            messages = classification_memory_to_diag(memory_block)

        elif case == "execution":
            cmd_set = kwargs.get('cmd_set', None)
            # print(f'cmd_set in memory_to_input: {cmd_set}')
            memory_block = await process_memory_block(memory_block, execution_memory_rtve)
            messages = execution_memory_to_diag(memory_block, cmd_set, end_prompt=self.execution_task_end_prompt,
                                                mount_path = self.computer.workspace_mount_path)
        return messages

    def extract_image_from_response(self, response: str) -> bytes:
        import base64 
        import re 

        match = re.search(r'data:image/(?P<ext>png|jpeg);base64,(?P<data>.+)', response)
        if match:
            image_data = base64.b64decode(match.group('data'))
            return image_data 
        return b''

    def handle_summary_image(self, image_data: bytes):
        with open('./summary_image.png', 'wb') as f:
            f.write(image_data)
        logger.info("Summary image saved.", extra={'msg_type': 'Summary_Image'})

    async def special_case_handler(self) -> None:
        """
        Handles special cases.
        """
        while True:
            # check if the reasoning output is repeated
            new_prompt = handle_reasoning_repetition(self.state.memory_list, 
                                                     max_repetition=self.agent_config.max_reasoning_iterations)
            if new_prompt:
                self.reasoning_task_end_prompt = new_prompt
            else:
                self.reasoning_task_end_prompt = reasoning_task_end_prompt
            
            # check if the accumulated cost exceeds the maximum allowed cost
            if check_accumulated_cost(self.llm.metrics.accumulated_cost, self.agent_config.max_budget_per_task):
                await self.change_agent_state(new_state=AgentState.ERROR)
            await asyncio.sleep(1)<|MERGE_RESOLUTION|>--- conflicted
+++ resolved
@@ -23,12 +23,8 @@
     LocalizationFinish,
 )
 from infant.util.logger import infant_logger as logger
-<<<<<<< HEAD
-from infant.util.backup_image import backup_image
-=======
 from infant.util.backup import backup_image
 import infant.util.constant as constant
->>>>>>> 9108a72b
 from infant.util.special_case_handler import handle_reasoning_repetition, check_accumulated_cost
 from infant.prompt.parse_user_input import parse_user_input_prompt
 from infant.prompt.reasoning_prompt import reasoning_fake_user_response_prompt
@@ -244,11 +240,7 @@
                     memory.code = tmp_code
                     
                 logger.info(f'Execution Result\n{memory.result}', extra={'msg_type': 'Execution Result'})
-<<<<<<< HEAD
                 backup_image(memory, self.computer.workspace_mount_path)
-=======
-                backup_image(memory, constant.MOUNT_PATH, backup_dir='/home/lei00126/Backup')
->>>>>>> 9108a72b
                 self.state.memory_list.append(memory)
             elif isinstance(memory, Message):
                 self.state.memory_list.append(memory)
